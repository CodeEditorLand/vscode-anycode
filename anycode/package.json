{
	"name": "anycode",
	"displayName": "anycode",
	"version": "0.0.1",
	"private": false,
	"description": "",
<<<<<<< HEAD
	"homepage": "https://github.com/CodeEditorLand/Foundation#readme",
	"bugs": {
		"url": "https://github.com/CodeEditorLand/Foundation/issues"
	},
	"repository": {
		"type": "git",
		"url": "git+https://github.com/CodeEditorLand/Foundation.git"
	},
	"license": "SEE LICENSE IN LICENSE",
	"author": {
		"name": "Playform",
		"email": "Hello@Playform.Cloud",
		"url": "https://playform.cloud"
=======
	"keywords": [
		"land"
	],
	"homepage": "HTTPS://GitHub.Com/CodeEditorLand/LandAnycode#readme",
	"bugs": {
		"url": "HTTPS://GitHub.Com/CodeEditorLand/LandAnycode/issues"
	},
	"repository": {
		"type": "git",
		"url": "git+HTTPS://github.com/CodeEditorLand/LandAnycode.git"
	},
	"license": "SEE LICENSE IN LICENSE",
	"author": {
		"name": "🌆 — Land —",
		"email": "Land@PlayForm.Cloud",
		"url": "HTTPS://Land.PlayForm.Cloud"
>>>>>>> b93dabf0
	},
	"type": "module",
	"main": "./dist/anycode.extension.node.js",
	"browser": "./dist/anycode.extension.browser.js",
	"scripts": {
<<<<<<< HEAD
		"compile": "tsc -b tsconfig.json && node esbuild.js",
		"deploy": "npx vsce publish --noVerify",
		"postinstall": "cd client && npm install && cd ../server && npm install && cd .. && node esbuild.js",
		"prepublishOnly": "TypeScriptESBuild 'Source/**/*.ts'",
		"pretest-extension": "npx esbuild client/src/test/suite/index.ts --bundle --external:vscode --target=es2020 --format=cjs --outfile=dist/extension.test.js --define:process=\"{\\\"env\\\":{}}\"",
		"test-server": "cd server && npm run test",
		"vscode:prepublish": "npm run compile",
		"watch": "node esbuild.js --watch"
=======
		"Document": "Document 'Source/**/*.ts'",
		"compile": "tsc -b tsconfig.json && node esbuild.js",
		"deploy": "npx vsce publish --noVerify",
		"prepublishOnly": "Build 'Source/**/*.ts'",
		"pretest-extension": "npx esbuild client/src/test/suite/index.ts --bundle --external:vscode --target=es2020 --format=cjs --outfile=dist/extension.test.js --define:process=\"{\\\"env\\\":{}}\"",
		"test-server": "cd server && npm run test"
>>>>>>> b93dabf0
	},
	"contributes": {
		"configuration": {
			"properties": {
				"anycode.language.features": {
					"additionalProperties": false,
					"default": {
						"completions": true,
						"definitions": true,
						"diagnostics": false,
						"folding": false,
						"highlights": true,
						"outline": true,
						"references": true,
						"workspaceSymbols": true
					},
					"markdownDescription": "Control the language features that anycode offers. This can be configured for each supported language: [Learn How to Do That](https://code.visualstudio.com/docs/getstarted/settings#_languagespecific-editor-settings)",
					"properties": {
						"completions": {
							"description": "Completions based on identifiers and symbol names",
							"type": "boolean"
						},
						"definitions": {
							"description": "Go to Definition based on identifiers and local variables",
							"type": "boolean"
						},
						"diagnostics": {
							"description": "(experimental) Parse errors show as problems",
							"type": "boolean"
						},
						"folding": {
							"description": "Fold sections of codes to a single line",
							"type": "boolean"
						},
						"highlights": {
							"description": "Highlight Occurrences of identifiers and local variables",
							"type": "boolean"
						},
						"outline": {
							"description": "Populate Outline, Quick-outline, and Breadcrumbs",
							"type": "boolean"
						},
						"references": {
							"description": "Find References based on identifiers and local variables",
							"type": "boolean"
						},
						"workspaceSymbols": {
							"description": "Add symbols to workspace symbol search",
							"type": "boolean"
						}
					},
					"scope": "language-overridable",
					"type": "object"
				},
				"anycode.symbolIndexSize": {
					"default": 500,
					"markdownDescription": "Size of the index that is used for features like symbol search and go to definition.",
					"minimum": 0,
					"type": "number"
				}
			},
			"title": "Anycode"
		}
	},
	"activationEvents": [
		"onStartupFinished",
		"onCommand:workbench.action.showAllSymbols"
	],
	"devDependencies": {
<<<<<<< HEAD
		"@types/node": "20.11.30",
		"@vscode/test-web": "0.0.52",
		"esbuild": "0.20.2",
		"typescript": "5.4.2",
		"typescript-esbuild": "0.4.5",
		"vsce": "2.6.7"
=======
		"@playform/build": "0.0.7",
		"@playform/document": "0.0.6",
		"@types/node": "20.12.7",
		"esbuild": "0.20.2"
>>>>>>> b93dabf0
	},
	"extensionPack": [
		"ms-vscode.anycode-c-sharp",
		"ms-vscode.anycode-cpp",
		"ms-vscode.anycode-go",
		"ms-vscode.anycode-java",
		"ms-vscode.anycode-kotlin",
		"ms-vscode.anycode-php",
		"ms-vscode.anycode-python",
		"ms-vscode.anycode-rust",
		"ms-vscode.anycode-typescript"
	],
	"publishConfig": {
		"access": "public"
	},
	"preview": true,
	"aiKey": "0c6ae279ed8443289764825290e4f9e2-1a736e7c-1324-4338-be46-fc2a58ae4d14-7255",
	"capabilities": {
		"untrustedWorkspaces": {
			"supported": true
		},
		"virtualWorkspaces": true
	},
	"enabledApiProposals": [
		"extensionsAny"
	]
}<|MERGE_RESOLUTION|>--- conflicted
+++ resolved
@@ -4,21 +4,6 @@
 	"version": "0.0.1",
 	"private": false,
 	"description": "",
-<<<<<<< HEAD
-	"homepage": "https://github.com/CodeEditorLand/Foundation#readme",
-	"bugs": {
-		"url": "https://github.com/CodeEditorLand/Foundation/issues"
-	},
-	"repository": {
-		"type": "git",
-		"url": "git+https://github.com/CodeEditorLand/Foundation.git"
-	},
-	"license": "SEE LICENSE IN LICENSE",
-	"author": {
-		"name": "Playform",
-		"email": "Hello@Playform.Cloud",
-		"url": "https://playform.cloud"
-=======
 	"keywords": [
 		"land"
 	],
@@ -35,29 +20,17 @@
 		"name": "🌆 — Land —",
 		"email": "Land@PlayForm.Cloud",
 		"url": "HTTPS://Land.PlayForm.Cloud"
->>>>>>> b93dabf0
 	},
 	"type": "module",
 	"main": "./dist/anycode.extension.node.js",
 	"browser": "./dist/anycode.extension.browser.js",
 	"scripts": {
-<<<<<<< HEAD
-		"compile": "tsc -b tsconfig.json && node esbuild.js",
-		"deploy": "npx vsce publish --noVerify",
-		"postinstall": "cd client && npm install && cd ../server && npm install && cd .. && node esbuild.js",
-		"prepublishOnly": "TypeScriptESBuild 'Source/**/*.ts'",
-		"pretest-extension": "npx esbuild client/src/test/suite/index.ts --bundle --external:vscode --target=es2020 --format=cjs --outfile=dist/extension.test.js --define:process=\"{\\\"env\\\":{}}\"",
-		"test-server": "cd server && npm run test",
-		"vscode:prepublish": "npm run compile",
-		"watch": "node esbuild.js --watch"
-=======
 		"Document": "Document 'Source/**/*.ts'",
 		"compile": "tsc -b tsconfig.json && node esbuild.js",
 		"deploy": "npx vsce publish --noVerify",
 		"prepublishOnly": "Build 'Source/**/*.ts'",
 		"pretest-extension": "npx esbuild client/src/test/suite/index.ts --bundle --external:vscode --target=es2020 --format=cjs --outfile=dist/extension.test.js --define:process=\"{\\\"env\\\":{}}\"",
 		"test-server": "cd server && npm run test"
->>>>>>> b93dabf0
 	},
 	"contributes": {
 		"configuration": {
@@ -127,19 +100,10 @@
 		"onCommand:workbench.action.showAllSymbols"
 	],
 	"devDependencies": {
-<<<<<<< HEAD
-		"@types/node": "20.11.30",
-		"@vscode/test-web": "0.0.52",
-		"esbuild": "0.20.2",
-		"typescript": "5.4.2",
-		"typescript-esbuild": "0.4.5",
-		"vsce": "2.6.7"
-=======
 		"@playform/build": "0.0.7",
 		"@playform/document": "0.0.6",
 		"@types/node": "20.12.7",
 		"esbuild": "0.20.2"
->>>>>>> b93dabf0
 	},
 	"extensionPack": [
 		"ms-vscode.anycode-c-sharp",
