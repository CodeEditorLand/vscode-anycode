--- conflicted
+++ resolved
@@ -2,36 +2,12 @@
 	"name": "anycode-client",
 	"version": "0.0.1",
 	"private": false,
-<<<<<<< HEAD
-	"homepage": "https://github.com/CodeEditorLand/Foundation#readme",
-	"bugs": {
-		"url": "https://github.com/CodeEditorLand/Foundation/issues"
-	},
-	"repository": {
-		"type": "git",
-		"url": "git+https://github.com/CodeEditorLand/Foundation.git"
-	},
-	"license": "SEE LICENSE IN LICENSE",
-	"author": {
-		"name": "Playform",
-		"email": "Hello@Playform.Cloud",
-		"url": "https://playform.cloud"
-	},
-	"type": "module",
-	"scripts": {
-		"prepublishOnly": "TypeScriptESBuild 'Source/**/*.ts'"
-	},
-	"dependencies": {
-		"@vscode/extension-telemetry": "0.9.3",
-		"vscode-languageclient": "9.0.1"
-=======
 	"keywords": [
 		"land"
 	],
 	"homepage": "HTTPS://GitHub.Com/CodeEditorLand/LandAnycode#readme",
 	"bugs": {
 		"url": "HTTPS://GitHub.Com/CodeEditorLand/LandAnycode/issues"
->>>>>>> b93dabf0
 	},
 	"repository": {
 		"type": "git",
@@ -50,18 +26,10 @@
 	},
 	"dependencies": {},
 	"devDependencies": {
-<<<<<<< HEAD
-		"@types/mocha": "10.0.6",
-		"@types/node": "20.11.30",
-		"assert": "2.1.0",
-		"mocha": "10.3.0",
-		"typescript-esbuild": "0.4.5"
-=======
 		"@playform/build": "0.0.7",
 		"@playform/document": "0.0.6",
 		"@types/node": "20.12.7",
 		"assert": "2.1.0"
->>>>>>> b93dabf0
 	},
 	"publishConfig": {
 		"access": "public"
