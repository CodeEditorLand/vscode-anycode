--- conflicted
+++ resolved
@@ -3,13 +3,6 @@
 	"scripts": {},
 	"dependencies": {},
 	"devDependencies": {
-<<<<<<< HEAD
-		"@types/assert": "1.5.11",
-		"@types/chai": "5.0.1",
-		"assert": "2.1.0",
-		"web-tree-sitter": "0.24.7",
-		"yargs": "17.7.2"
-=======
 		"@playwright/test": "^1.14.1",
 		"@types/assert": "^1.5.6",
 		"@types/chai": "^4.2.21",
@@ -18,6 +11,5 @@
 		"mocha": "~11.1.0",
 		"web-tree-sitter": "0.20.8",
 		"yargs": "^17.3.1"
->>>>>>> fec8cf91
 	}
 }