{
	"name": "anycode-client",
	"version": "0.0.1",
	"private": false,
<<<<<<< HEAD
	"homepage": "https://github.com/CodeEditorLand/Foundation#readme",
	"bugs": {
		"url": "https://github.com/CodeEditorLand/Foundation/issues"
	},
	"repository": {
		"type": "git",
		"url": "git+https://github.com/CodeEditorLand/Foundation.git"
	},
	"license": "SEE LICENSE IN LICENSE",
	"author": {
		"name": "Playform",
		"email": "Hello@Playform.Cloud",
		"url": "https://playform.cloud"
	},
	"type": "module",
	"scripts": {
		"postinstall": "npx playwright install-deps",
		"prepublishOnly": "TypeScriptESBuild 'Source/**/*.ts'"
	},
	"dependencies": {
		"vscode-languageserver": "9.0.1",
		"vscode-languageserver-textdocument": "1.0.11"
=======
	"keywords": [
		"land"
	],
	"homepage": "HTTPS://GitHub.Com/CodeEditorLand/LandAnycode#readme",
	"bugs": {
		"url": "HTTPS://GitHub.Com/CodeEditorLand/LandAnycode/issues"
	},
	"repository": {
		"type": "git",
		"url": "git+HTTPS://github.com/CodeEditorLand/LandAnycode.git"
	},
	"license": "SEE LICENSE IN LICENSE",
	"author": {
		"name": "🌆 — Land —",
		"email": "Land@PlayForm.Cloud",
		"url": "HTTPS://Land.PlayForm.Cloud"
>>>>>>> b93dabf0
	},
	"type": "module",
	"scripts": {
		"Document": "Document 'Source/**/*.ts'",
		"prepublishOnly": "Build 'Source/**/*.ts'"
	},
	"dependencies": {},
	"devDependencies": {
<<<<<<< HEAD
		"@playwright/test": "1.42.1",
		"@types/assert": "1.5.10",
		"@types/chai": "4.3.13",
		"@types/mocha": "10.0.6",
		"assert": "2.1.0",
		"mocha": "10.3.0",
		"typescript-esbuild": "0.4.5",
		"web-tree-sitter": "0.22.2",
=======
		"@playform/build": "0.0.7",
		"@playform/document": "0.0.6",
		"@types/assert": "1.5.10",
		"@types/chai": "4.3.14",
		"assert": "2.1.0",
		"web-tree-sitter": "0.22.5",
>>>>>>> b93dabf0
		"yargs": "17.7.2"
	},
	"publishConfig": {
		"access": "public"
	}
}<|MERGE_RESOLUTION|>--- conflicted
+++ resolved
@@ -2,30 +2,6 @@
 	"name": "anycode-client",
 	"version": "0.0.1",
 	"private": false,
-<<<<<<< HEAD
-	"homepage": "https://github.com/CodeEditorLand/Foundation#readme",
-	"bugs": {
-		"url": "https://github.com/CodeEditorLand/Foundation/issues"
-	},
-	"repository": {
-		"type": "git",
-		"url": "git+https://github.com/CodeEditorLand/Foundation.git"
-	},
-	"license": "SEE LICENSE IN LICENSE",
-	"author": {
-		"name": "Playform",
-		"email": "Hello@Playform.Cloud",
-		"url": "https://playform.cloud"
-	},
-	"type": "module",
-	"scripts": {
-		"postinstall": "npx playwright install-deps",
-		"prepublishOnly": "TypeScriptESBuild 'Source/**/*.ts'"
-	},
-	"dependencies": {
-		"vscode-languageserver": "9.0.1",
-		"vscode-languageserver-textdocument": "1.0.11"
-=======
 	"keywords": [
 		"land"
 	],
@@ -42,7 +18,6 @@
 		"name": "🌆 — Land —",
 		"email": "Land@PlayForm.Cloud",
 		"url": "HTTPS://Land.PlayForm.Cloud"
->>>>>>> b93dabf0
 	},
 	"type": "module",
 	"scripts": {
@@ -51,23 +26,12 @@
 	},
 	"dependencies": {},
 	"devDependencies": {
-<<<<<<< HEAD
-		"@playwright/test": "1.42.1",
-		"@types/assert": "1.5.10",
-		"@types/chai": "4.3.13",
-		"@types/mocha": "10.0.6",
-		"assert": "2.1.0",
-		"mocha": "10.3.0",
-		"typescript-esbuild": "0.4.5",
-		"web-tree-sitter": "0.22.2",
-=======
 		"@playform/build": "0.0.7",
 		"@playform/document": "0.0.6",
 		"@types/assert": "1.5.10",
 		"@types/chai": "4.3.14",
 		"assert": "2.1.0",
 		"web-tree-sitter": "0.22.5",
->>>>>>> b93dabf0
 		"yargs": "17.7.2"
 	},
 	"publishConfig": {
