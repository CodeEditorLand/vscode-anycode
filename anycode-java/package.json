{
	"name": "anycode-java",
	"displayName": "anycode-java",
	"version": "0.0.1",
	"private": false,
	"description": "Java for Anycode",
<<<<<<< HEAD
	"homepage": "https://github.com/CodeEditorLand/Foundation#readme",
	"bugs": {
		"url": "https://github.com/CodeEditorLand/Foundation/issues"
	},
	"repository": {
		"type": "git",
		"url": "git+https://github.com/CodeEditorLand/Foundation.git"
	},
	"license": "SEE LICENSE IN LICENSE",
	"author": {
		"name": "Playform",
		"email": "Hello@Playform.Cloud",
		"url": "https://playform.cloud"
	},
	"type": "module",
	"scripts": {
		"deploy": "npx vsce publish",
		"postinstall": "npx tree-sitter build-wasm node_modules/tree-sitter-java",
		"prepublishOnly": "TypeScriptESBuild 'Source/**/*.ts'"
=======
	"keywords": [
		"land"
	],
	"homepage": "HTTPS://GitHub.Com/CodeEditorLand/LandAnycode#readme",
	"bugs": {
		"url": "HTTPS://GitHub.Com/CodeEditorLand/LandAnycode/issues"
	},
	"repository": {
		"type": "git",
		"url": "git+HTTPS://github.com/CodeEditorLand/LandAnycode.git"
	},
	"license": "SEE LICENSE IN LICENSE",
	"author": {
		"name": "🌆 — Land —",
		"email": "Land@PlayForm.Cloud",
		"url": "HTTPS://Land.PlayForm.Cloud"
	},
	"type": "module",
	"scripts": {
		"Document": "Document 'Source/**/*.ts'",
		"deploy": "npx vsce publish",
		"prepublishOnly": "Build 'Source/**/*.ts'"
>>>>>>> b93dabf0
	},
	"contributes": {
		"anycodeLanguages": {
			"extensions": [
				"java"
			],
			"grammarPath": "./tree-sitter-java.wasm",
			"languageId": "java",
			"queryPaths": {
				"comments": "./queries/comments.scm",
				"folding": "./queries/folding.scm",
				"identifiers": "./queries/identifiers.scm",
				"locals": "./queries/locals.scm",
				"outline": "./queries/outline.scm",
				"references": "./queries/references.scm"
			},
			"suppressedBy": [
				"redhat.java"
			]
		}
	},
	"devDependencies": {
<<<<<<< HEAD
		"tree-sitter-cli": "0.22.2",
		"tree-sitter-java": "0.20.2",
		"typescript-esbuild": "0.4.5"
=======
		"@playform/build": "0.0.7",
		"@playform/document": "0.0.6",
		"tree-sitter-cli": "0.22.5",
		"tree-sitter-java": "0.21.0"
>>>>>>> b93dabf0
	},
	"publishConfig": {
		"access": "public"
	},
	"preview": true
}<|MERGE_RESOLUTION|>--- conflicted
+++ resolved
@@ -4,27 +4,6 @@
 	"version": "0.0.1",
 	"private": false,
 	"description": "Java for Anycode",
-<<<<<<< HEAD
-	"homepage": "https://github.com/CodeEditorLand/Foundation#readme",
-	"bugs": {
-		"url": "https://github.com/CodeEditorLand/Foundation/issues"
-	},
-	"repository": {
-		"type": "git",
-		"url": "git+https://github.com/CodeEditorLand/Foundation.git"
-	},
-	"license": "SEE LICENSE IN LICENSE",
-	"author": {
-		"name": "Playform",
-		"email": "Hello@Playform.Cloud",
-		"url": "https://playform.cloud"
-	},
-	"type": "module",
-	"scripts": {
-		"deploy": "npx vsce publish",
-		"postinstall": "npx tree-sitter build-wasm node_modules/tree-sitter-java",
-		"prepublishOnly": "TypeScriptESBuild 'Source/**/*.ts'"
-=======
 	"keywords": [
 		"land"
 	],
@@ -47,7 +26,6 @@
 		"Document": "Document 'Source/**/*.ts'",
 		"deploy": "npx vsce publish",
 		"prepublishOnly": "Build 'Source/**/*.ts'"
->>>>>>> b93dabf0
 	},
 	"contributes": {
 		"anycodeLanguages": {
@@ -70,16 +48,10 @@
 		}
 	},
 	"devDependencies": {
-<<<<<<< HEAD
-		"tree-sitter-cli": "0.22.2",
-		"tree-sitter-java": "0.20.2",
-		"typescript-esbuild": "0.4.5"
-=======
 		"@playform/build": "0.0.7",
 		"@playform/document": "0.0.6",
 		"tree-sitter-cli": "0.22.5",
 		"tree-sitter-java": "0.21.0"
->>>>>>> b93dabf0
 	},
 	"publishConfig": {
 		"access": "public"
